--- conflicted
+++ resolved
@@ -486,11 +486,7 @@
         "request-promise": "^4.2.2",
         "semver": "^5.5.0",
         "vscode-azureappservice": "~0.9.0",
-<<<<<<< HEAD
-        "vscode-azureextensionui": "~0.5.1",
-=======
         "vscode-azureextensionui": "~0.7.1",
->>>>>>> 19755392
         "vscode-azurekudu": "~0.1.4",
         "vscode-extension-telemetry": "^0.0.10",
         "vscode-nls": "^2.0.2",
