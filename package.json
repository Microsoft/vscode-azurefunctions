{
    "name": "vscode-azurefunctions",
    "displayName": "Azure Functions",
    "description": "%extension.description%",
    "version": "0.12.2-alpha",
    "publisher": "ms-azuretools",
    "icon": "resources/azure-functions.png",
    "aiKey": "AIF-d9b70cd4-b9f9-4d70-929b-a071c400b217",
    "engines": {
        "vscode": "^1.24.0"
    },
    "repository": {
        "type": "git",
        "url": "https://github.com/Microsoft/vscode-azurefunctions"
    },
    "galleryBanner": {
        "color": "#0072c6",
        "theme": "dark"
    },
    "homepage": "https://github.com/Microsoft/vscode-azurefunctions/blob/master/README.md",
    "license": "SEE LICENSE IN LICENSE.md",
    "categories": [
        "Azure"
    ],
    "keywords": [
        "Azure",
        "Functions",
        "multi-root ready"
    ],
    "preview": true,
    "activationEvents": [
        "onCommand:azureFunctions.refresh",
        "onCommand:azureFunctions.loadMore",
        "onCommand:azureFunctions.createNewProject",
        "onCommand:azureFunctions.initProjectForVSCode",
        "onCommand:azureFunctions.createFunction",
        "onCommand:azureFunctions.createFunctionApp",
        "onCommand:azureFunctions.openInPortal",
        "onCommand:azureFunctions.startFunctionApp",
        "onCommand:azureFunctions.stopFunctionApp",
        "onCommand:azureFunctions.restartFunctionApp",
        "onCommand:azureFunctions.deleteFunctionApp",
        "onCommand:azureFunctions.copyFunctionUrl",
        "onCommand:azureFunctions.deleteFunction",
        "onCommand:azureFunctions.deploy",
        "onCommand:azureFunctions.configureDeploymentSource",
        "onCommand:azureFunctions.debugFunctionAppOnAzure",
        "onCommand:azureFunctions.appSettings.add",
        "onCommand:azureFunctions.appSettings.download",
        "onCommand:azureFunctions.appSettings.upload",
        "onCommand:azureFunctions.appSettings.edit",
        "onCommand:azureFunctions.appSettings.rename",
        "onCommand:azureFunctions.appSettings.delete",
        "onCommand:azureFunctions.appSettings.encrypt",
        "onCommand:azureFunctions.appSettings.decrypt",
        "onCommand:azureFunctions.pickProcess",
        "onCommand:azureFunctions.startStreamingLogs",
        "onCommand:azureFunctions.stopStreamingLogs",
        "onCommand:azureFunctions.deleteProxy",
        "onCommand:azureFunctions.uninstallFuncCoreTools",
        "onCommand:azureFunctions.installOrUpdateFuncCoreTools",
<<<<<<< HEAD
        "onCommand:azureFunctions.viewDeploymentLogs",
        "onCommand:azureFunctions.redeploy",
        "onCommand:azureFunctions.disconnectRepo",
        "onCommand:appService.ConnectToGithub",
=======
        "onCommand:azureFunctions.createSlot",
        "onCommand:azureFunctions.swapSlot",
>>>>>>> 6a32654a
        "workspaceContains:local.settings.json",
        "workspaceContains:host.json",
        "onView:azureFunctionsExplorer"
    ],
    "main": "./out/src/extension",
    "contributes": {
        "commands": [
            {
                "command": "azureFunctions.selectSubscriptions",
                "title": "Select Subscriptions...",
                "icon": {
                    "light": "resources/light/filter.svg",
                    "dark": "resources/dark/filter.svg"
                }
            },
            {
                "command": "azureFunctions.refresh",
                "title": "%azFunc.refresh%",
                "category": "Azure Functions",
                "icon": {
                    "light": "resources/light/Refresh.svg",
                    "dark": "resources/dark/Refresh.svg"
                }
            },
            {
                "command": "azureFunctions.loadMore",
                "title": "%azFunc.loadMore%",
                "category": "Azure Functions"
            },
            {
                "command": "azureFunctions.createNewProject",
                "title": "%azFunc.createNewProject%",
                "category": "Azure Functions",
                "icon": {
                    "light": "resources/light/CreateNewProject.svg",
                    "dark": "resources/dark/CreateNewProject.svg"
                }
            },
            {
                "command": "azureFunctions.initProjectForVSCode",
                "title": "%azFunc.initProjectForVSCode%",
                "category": "Azure Functions"
            },
            {
                "command": "azureFunctions.createFunction",
                "title": "%azFunc.createFunction%",
                "category": "Azure Functions",
                "icon": {
                    "light": "resources/light/AddFunction.svg",
                    "dark": "resources/dark/AddFunction.svg"
                }
            },
            {
                "command": "azureFunctions.createFunctionApp",
                "title": "%azFunc.createFunctionApp%",
                "category": "Azure Functions"
            },
            {
                "command": "azureFunctions.openInPortal",
                "title": "%azFunc.openInPortal%",
                "category": "Azure Functions"
            },
            {
                "command": "azureFunctions.startFunctionApp",
                "title": "%azFunc.startFunctionApp%",
                "category": "Azure Functions"
            },
            {
                "command": "azureFunctions.stopFunctionApp",
                "title": "%azFunc.stopFunctionApp%",
                "category": "Azure Functions"
            },
            {
                "command": "azureFunctions.restartFunctionApp",
                "title": "%azFunc.restartFunctionApp%",
                "category": "Azure Functions"
            },
            {
                "command": "azureFunctions.deleteFunctionApp",
                "title": "%azFunc.deleteFunctionApp%",
                "category": "Azure Functions"
            },
            {
                "command": "azureFunctions.deploy",
                "title": "%azFunc.deploy%",
                "category": "Azure Functions",
                "icon": {
                    "light": "resources/light/Deploy.svg",
                    "dark": "resources/dark/Deploy.svg"
                }
            },
            {
                "command": "azureFunctions.configureDeploymentSource",
                "title": "%azFunc.configureDeploymentSource%",
                "category": "Azure Functions"
            },
            {
                "command": "azureFunctions.debugFunctionAppOnAzure",
                "title": "%azFunc.debugFunctionAppOnAzure%",
                "category": "Azure Functions"
            },
            {
                "command": "azureFunctions.copyFunctionUrl",
                "title": "%azFunc.copyFunctionUrl%",
                "category": "Azure Functions"
            },
            {
                "command": "azureFunctions.deleteFunction",
                "title": "%azFunc.deleteFunction%",
                "category": "Azure Functions"
            },
            {
                "command": "azureFunctions.appSettings.add",
                "title": "%azFunc.appSettings.add%",
                "category": "Azure Functions"
            },
            {
                "command": "azureFunctions.appSettings.download",
                "title": "%azFunc.appSettings.download%",
                "category": "Azure Functions"
            },
            {
                "command": "azureFunctions.appSettings.upload",
                "title": "%azFunc.appSettings.upload%",
                "category": "Azure Functions"
            },
            {
                "command": "azureFunctions.appSettings.edit",
                "title": "%azFunc.appSettings.edit%",
                "category": "Azure Functions"
            },
            {
                "command": "azureFunctions.appSettings.rename",
                "title": "%azFunc.appSettings.rename%",
                "category": "Azure Functions"
            },
            {
                "command": "azureFunctions.appSettings.delete",
                "title": "%azFunc.appSettings.delete%",
                "category": "Azure Functions"
            },
            {
                "command": "azureFunctions.appSettings.encrypt",
                "title": "%azFunc.appSettings.encrypt%",
                "category": "Azure Functions"
            },
            {
                "command": "azureFunctions.appSettings.decrypt",
                "title": "%azFunc.appSettings.decrypt%",
                "category": "Azure Functions"
            },
            {
                "command": "azureFunctions.pickProcess",
                "title": "%azFunc.pickProcess%",
                "category": "Azure Functions"
            },
            {
                "command": "azureFunctions.startStreamingLogs",
                "title": "%azFunc.startStreamingLogs%",
                "category": "Azure Functions"
            },
            {
                "command": "azureFunctions.stopStreamingLogs",
                "title": "%azFunc.stopStreamingLogs%",
                "category": "Azure Functions"
            },
            {
                "command": "azureFunctions.deleteProxy",
                "title": "%azFunc.deleteProxy%",
                "category": "Azure Functions"
            },
            {
                "command": "azureFunctions.uninstallFuncCoreTools",
                "title": "%azFunc.uninstallFuncCoreTools%",
                "category": "Azure Functions"
            },
            {
                "command": "azureFunctions.installOrUpdateFuncCoreTools",
                "title": "%azFunc.installOrUpdateFuncCoreTools%",
                "category": "Azure Functions"
            },
            {
<<<<<<< HEAD
                "command": "azureFunctions.redeploy",
                "title": "%azFunc.redeploy%",
                "category": "Azure Functions"
            },
            {
                "command": "azureFunctions.viewDeploymentLogs",
                "title": "%azFunc.viewDeploymentLogs%",
                "category": "Azure Functions",
                "icon": {
                    "light": "resources/light/Log_16x.svg",
                    "dark": "resources/dark/Log_16x.svg"
                }
            },
            {
                "command": "appService.ConnectToGithub",
                "title": "%azFunc.ConnectToGithub%",
                "category": "Azure Functions"
            },
            {
                "command": "azureFunctions.disconnectRepo",
                "title": "%azFunc.disconnectRepo%",
=======
                "command": "azureFunctions.createSlot",
                "title": "%azFunc.createSlot%",
                "category": "Azure Functions"
            },
            {
                "command": "azureFunctions.swapSlot",
                "title": "%azFunc.swapSlot%",
>>>>>>> 6a32654a
                "category": "Azure Functions"
            }
        ],
        "viewsContainers": {
            "activitybar": [
                {
                    "id": "azure",
                    "title": "Azure",
                    "icon": "resources/azure.svg"
                }
            ]
        },
        "views": {
            "azure": [
                {
                    "id": "azureFunctionsExplorer",
                    "name": "Functions",
                    "when": "config.azureFunctions.showExplorer == true"
                }
            ]
        },
        "menus": {
            "view/title": [
                {
                    "command": "azureFunctions.createNewProject",
                    "when": "view == azureFunctionsExplorer",
                    "group": "navigation@1"
                },
                {
                    "command": "azureFunctions.createFunction",
                    "when": "view == azureFunctionsExplorer",
                    "group": "navigation@2"
                },
                {
                    "command": "azureFunctions.deploy",
                    "when": "view == azureFunctionsExplorer",
                    "group": "navigation@3"
                },
                {
                    "command": "azureFunctions.refresh",
                    "when": "view == azureFunctionsExplorer",
                    "group": "navigation@3"
                }
            ],
            "view/item/context": [
                {
                    "command": "azureFunctions.selectSubscriptions",
                    "when": "view == azureFunctionsExplorer && viewItem == azureextensionui.azureSubscription",
                    "group": "inline"
                },
                {
                    "command": "azureFunctions.createFunctionApp",
                    "when": "view == azureFunctionsExplorer && viewItem == azureextensionui.azureSubscription",
                    "group": "1@1"
                },
                {
                    "command": "azureFunctions.openInPortal",
                    "when": "view == azureFunctionsExplorer && viewItem == azureextensionui.azureSubscription",
                    "group": "2@1"
                },
                {
                    "command": "azureFunctions.refresh",
                    "when": "view == azureFunctionsExplorer && viewItem == azureextensionui.azureSubscription",
                    "group": "3@1"
                },
                {
                    "command": "azureFunctions.openInPortal",
                    "when": "view == azureFunctionsExplorer && viewItem == azFuncProductionSlot",
                    "group": "1@1"
                },
                {
                    "command": "azureFunctions.startFunctionApp",
                    "when": "view == azureFunctionsExplorer && viewItem =~ /^azFunc(Production|)Slot$/",
                    "group": "2@1"
                },
                {
                    "command": "azureFunctions.stopFunctionApp",
                    "when": "view == azureFunctionsExplorer && viewItem =~ /^azFunc(Production|)Slot$/",
                    "group": "2@2"
                },
                {
                    "command": "azureFunctions.restartFunctionApp",
                    "when": "view == azureFunctionsExplorer && viewItem =~ /^azFunc(Production|)Slot$/",
                    "group": "2@3"
                },
                {
                    "command": "azureFunctions.swapSlot",
                    "when": "view == azureFunctionsExplorer && viewItem == azFuncSlot",
                    "group": "2@4"
                },
                {
                    "command": "azureFunctions.deleteFunctionApp",
                    "when": "view == azureFunctionsExplorer && viewItem =~ /^azFunc(Production|)Slot$/",
                    "group": "2@5"
                },
                {
                    "command": "azureFunctions.deploy",
                    "when": "view == azureFunctionsExplorer && viewItem =~ /^azFunc(Production|)Slot$/",
                    "group": "3@1"
                },
                {
                    "command": "azureFunctions.configureDeploymentSource",
                    "when": "view == azureFunctionsExplorer && viewItem =~ /^azFunc(Production|)Slot$/",
                    "group": "3@2"
                },
                {
                    "command": "azureFunctions.startStreamingLogs",
                    "when": "view == azureFunctionsExplorer && viewItem =~ /^azFunc(Production|)Slot$/",
                    "group": "4@1"
                },
                {
                    "command": "azureFunctions.stopStreamingLogs",
                    "when": "view == azureFunctionsExplorer && viewItem =~ /^azFunc(Production|)Slot$/",
                    "group": "4@2"
                },
                {
                    "command": "azureFunctions.debugFunctionAppOnAzure",
                    "when": "view == azureFunctionsExplorer && viewItem =~ /^azFunc(Production|)Slot$/ && config.azureFunctions.enableRemoteDebugging == true",
                    "group": "5@1"
                },
                {
                    "command": "azureFunctions.refresh",
                    "when": "view == azureFunctionsExplorer && viewItem =~ /^azFunc(Production|)Slot$/",
                    "group": "6@1"
                },
                {
                    "command": "azureFunctions.createSlot",
                    "when": "view == azureFunctionsExplorer && viewItem == azFuncSlots",
                    "group": "1@1"
                },
                {
                    "command": "azureFunctions.refresh",
                    "when": "view == azureFunctionsExplorer && viewItem == azFuncSlots",
                    "group": "2@1"
                },
                {
                    "command": "azureFunctions.refresh",
                    "when": "view == azureFunctionsExplorer && viewItem == azFuncFunctions",
                    "group": "1@1"
                },
                {
                    "command": "azureFunctions.copyFunctionUrl",
                    "when": "view == azureFunctionsExplorer && viewItem == azFuncFunction",
                    "group": "1@1"
                },
                {
                    "command": "azureFunctions.deleteFunction",
                    "when": "view == azureFunctionsExplorer && viewItem == azFuncFunction",
                    "group": "2@1"
                },
                {
                    "command": "azureFunctions.startStreamingLogs",
                    "when": "view == azureFunctionsExplorer && viewItem == azFuncFunction",
                    "group": "3@1"
                },
                {
                    "command": "azureFunctions.stopStreamingLogs",
                    "when": "view == azureFunctionsExplorer && viewItem == azFuncFunction",
                    "group": "3@2"
                },
                {
                    "command": "azureFunctions.appSettings.add",
                    "when": "view == azureFunctionsExplorer && viewItem == applicationSettings",
                    "group": "1@1"
                },
                {
                    "command": "azureFunctions.appSettings.download",
                    "when": "view == azureFunctionsExplorer && viewItem == applicationSettings",
                    "group": "1@2"
                },
                {
                    "command": "azureFunctions.appSettings.upload",
                    "when": "view == azureFunctionsExplorer && viewItem == applicationSettings",
                    "group": "1@3"
                },
                {
                    "command": "azureFunctions.refresh",
                    "when": "view == azureFunctionsExplorer && viewItem == applicationSettings",
                    "group": "2@1"
                },
                {
                    "command": "azureFunctions.appSettings.edit",
                    "when": "view == azureFunctionsExplorer && viewItem == applicationSettingItem",
                    "group": "1@1"
                },
                {
                    "command": "azureFunctions.appSettings.rename",
                    "when": "view == azureFunctionsExplorer && viewItem == applicationSettingItem",
                    "group": "1@2"
                },
                {
                    "command": "azureFunctions.appSettings.delete",
                    "when": "view == azureFunctionsExplorer && viewItem == applicationSettingItem",
                    "group": "1@3"
                },
                {
                    "command": "azureFunctions.refresh",
                    "when": "view == azureFunctionsExplorer && viewItem == azFuncProxies",
                    "group": "1@1"
                },
                {
                    "command": "azureFunctions.deleteProxy",
                    "when": "view == azureFunctionsExplorer && viewItem == azFuncProxy",
                    "group": "1@1"
                },
                {
                    "command": "azureFunctions.disconnectRepo",
                    "when": "view == azureFunctionsExplorer && viewItem == deploymentsConnected",
                    "group": "1@2"
                },
                {
                    "command": "azureFunctions.refresh",
                    "when": "view == azureFunctionsExplorer && viewItem =~ /^deployments(C|Unc)onnected$/",
                    "group": "2@1"
                },
                {
                    "command": "azureFunctions.redeploy",
                    "when": "view == azureFunctionsExplorer && viewItem == deployment",
                    "group": "1@1"
                },
                {
                    "command": "azureFunctions.openInPortal",
                    "when": "view == azureFunctionsExplorer && viewItem == deployment",
                    "group": "1@2"
                },
                {
                    "command": "azureFunctions.viewDeploymentLogs",
                    "when": "view == azureFunctionsExplorer && viewItem == deployment",
                    "group": "inline"
                }
            ],
            "explorer/context": [
                {
                    "command": "azureFunctions.deploy",
                    "when": "explorerResourceIsFolder == true",
                    "group": "zzz_azuretools_deploy@2"
                },
                {
                    "command": "azureFunctions.appSettings.decrypt",
                    "when": "resourceFilename==local.settings.json",
                    "group": "zzz_appSettings@1"
                },
                {
                    "command": "azureFunctions.appSettings.encrypt",
                    "when": "resourceFilename==local.settings.json",
                    "group": "zzz_appSettings@2"
                }
            ],
            "commandPalette": [
                {
                    "command": "azureFunctions.selectSubscriptions",
                    "when": "never"
                },
                {
                    "command": "azureFunctions.refresh",
                    "when": "never"
                },
                {
                    "command": "azureFunctions.loadMore",
                    "when": "never"
                },
                {
                    "command": "azureFunctions.pickProcess",
                    "when": "never"
                },
                {
                    "command": "azureFunctions.debugFunctionAppOnAzure",
                    "when": "config.azureFunctions.enableRemoteDebugging == true"
                },
                {
                    "command": "azureFunctions.createSlot",
                    "when": "config.azureFunctions.enableSlots == true"
                },
                {
                    "command": "azureFunctions.swapSlot",
                    "when": "config.azureFunctions.enableSlots == true"
                }
            ]
        },
        "jsonValidation": [
            {
                "fileMatch": "/function.json",
                "url": "http://json.schemastore.org/function"
            },
            {
                "fileMatch": "/host.json",
                "url": "http://json.schemastore.org/host"
            },
            {
                "fileMatch": "/proxies.json",
                "url": "http://json.schemastore.org/proxies"
            }
        ],
        "problemPatterns": [
            {
                "name": "func",
                "kind": "file",
                "regexp": "^.*Missing.*AzureWebJobsStorage.*(local.settings.json).*$",
                "file": 1,
                "message": 0
            }
        ],
        "problemMatchers": [
            {
                "name": "func-watch",
                "label": "%azFunc.problemMatchers.funcWatch.label%",
                "owner": "Azure Functions",
                "source": "func",
                "applyTo": "allDocuments",
                "fileLocation": [
                    "relative",
                    "${workspaceFolder}"
                ],
                "pattern": "$func",
                "background": {
                    "activeOnStart": true,
                    "beginsPattern": "^.*(Job host stopped|signaling restart).*$",
                    "endsPattern": "^.*Host lock lease acquired by instance ID.*$"
                },
                "severity": "error"
            }
        ],
        "keybindings": [
            {
                "command": "workbench.view.extension.azure",
                "key": "ctrl+shift+a",
                "mac": "cmd+shift+a"
            }
        ],
        "configuration": [
            {
                "title": "Azure Functions",
                "properties": {
                    "azureFunctions.showExplorer": {
                        "type": "boolean",
                        "default": true,
                        "description": "%azFunc.showExplorerDescription%"
                    },
                    "azureFunctions.templateFilter": {
                        "scope": "resource",
                        "type": "string",
                        "default": "Verified",
                        "enum": [
                            "Verified",
                            "Core",
                            "All"
                        ],
                        "description": "%azFunc.templateFilterDescription%"
                    },
                    "azureFunctions.zipGlobPattern": {
                        "scope": "resource",
                        "type": "string",
                        "default": "**/*",
                        "description": "Defines which files in the workspace to deploy. This applies to Zip deploy only, has no effect on other deployment methods."
                    },
                    "azureFunctions.zipIgnorePattern": {
                        "scope": "resource",
                        "type": [
                            "string",
                            "array"
                        ],
                        "default": "",
                        "description": "Defines which files in the workspace to ignore for Zip deploy. This applies to Zip deploy only, has no effect on other deployment methods."
                    },
                    "azureFunctions.projectRuntime": {
                        "scope": "resource",
                        "type": "string",
                        "enum": [
                            "~1",
                            "~2",
                            "beta"
                        ],
                        "description": "%azFunc.projectRuntimeDescription%",
                        "enumDescriptions": [
                            "%azFunc.projectRuntime.v1Description%",
                            "%azFunc.projectRuntime.v2Description%",
                            "%azFunc.projectRuntime.betaDescription%"
                        ]
                    },
                    "azureFunctions.projectLanguage": {
                        "scope": "resource",
                        "type": "string",
                        "enum": [
                            "Bash",
                            "Batch",
                            "C#",
                            "C#Script",
                            "F#Script",
                            "Java",
                            "JavaScript",
                            "PHP",
                            "PowerShell",
                            "Python",
                            "TypeScript"
                        ],
                        "description": "%azFunc.projectLanguageDescription%",
                        "enumDescriptions": [
                            "%azFunc.projectLanguage.previewDescription%",
                            "%azFunc.projectLanguage.previewDescription%",
                            "",
                            "%azFunc.projectLanguage.previewDescription%",
                            "%azFunc.projectLanguage.previewDescription%",
                            "",
                            "",
                            "%azFunc.projectLanguage.previewDescription%",
                            "%azFunc.projectLanguage.previewDescription%",
                            "%azFunc.projectLanguage.previewDescription%",
                            "%azFunc.projectLanguage.previewDescription%"
                        ]
                    },
                    "azureFunctions.deploySubpath": {
                        "scope": "resource",
                        "type": "string",
                        "description": "%azFunc.deploySubpathDescription%"
                    },
                    "azureFunctions.showCoreToolsWarning": {
                        "type": "boolean",
                        "description": "%azFunc.showCoreToolsWarningDescription%",
                        "default": true
                    },
                    "azureFunctions.show64BitWarning": {
                        "type": "boolean",
                        "description": "%azFunc.show64BitWarningDescription%",
                        "default": true
                    },
                    "azureFunctions.enableRemoteDebugging": {
                        "type": "boolean",
                        "description": "%azFunc.enableRemoteDebugging%",
                        "default": false
                    },
                    "azureFunctions.showProjectWarning": {
                        "type": "boolean",
                        "description": "%azFunc.showProjectWarningDescription%",
                        "default": true
                    },
                    "azureFunctions.showDebugConfigWarning": {
                        "type": "boolean",
                        "description": "%azFunc.showDebugConfigWarningDescription%",
                        "default": true
                    },
                    "azureFunctions.showPythonVenvWarning": {
                        "type": "boolean",
                        "description": "%azFunc.showPythonVenvWarningDescription%",
                        "default": true
                    },
                    "azureFunctions.showDeploySubpathWarning": {
                        "type": "boolean",
                        "description": "%azFunc.showDeploySubpathWarningDescription%",
                        "default": true
                    },
                    "azureFunctions.pickProcessTimeout": {
                        "type": "integer",
                        "description": "%azFunc.pickProcessTimeoutDescription%",
                        "default": 60
                    },
                    "azureFunctions.showFuncInstallation": {
                        "type": "boolean",
                        "description": "%azFunc.showFuncInstallationDescription%",
                        "default": true
                    },
                    "azureFunctions.templateVersion": {
                        "type": "string",
                        "description": "%azFunc.templateVersion%"
                    },
                    "azureFunctions.projectOpenBehavior": {
                        "type": "string",
                        "enum": [
                            "AddToWorkspace",
                            "OpenInNewWindow",
                            "OpenInCurrentWindow"
                        ],
                        "description": "%azFunc.projectOpenBehaviorDescription%"
                    },
                    "azureFunctions.preDeployTask": {
                        "scope": "resource",
                        "type": "string",
                        "description": "%azFunc.preDeployTaskDescription%"
                    },
                    "azureFunctions.pythonVenv": {
                        "scope": "resource",
                        "type": "string",
                        "description": "%azFunc.pythonVenvDescription%"
                    },
                    "azureFunctions.enableSlots": {
                        "type": "boolean",
                        "description": "%azFunc.enableSlotsDescription%",
                        "default": false
                    }
                }
            }
        ]
    },
    "scripts": {
        "build": "tsc -p ./",
        "compile": "tsc -watch -p ./",
        "package": "vsce package",
        "lint": "tslint --project tsconfig.json -e src/*.d.ts -t verbose",
        "postinstall": "node ./node_modules/vscode/bin/install",
        "test": "gulp test"
    },
    "devDependencies": {
        "@types/clipboardy": "^1.1.0",
        "@types/fs-extra": "^4.0.3",
        "@types/mocha": "^5.2.5",
        "@types/node": "^8.0.28",
        "@types/opn": "^5.1.0",
        "@types/ps-tree": "^1.1.0",
        "@types/request": "2.0.7",
        "@types/request-promise": "4.1.38",
        "@types/semver": "^5.5.0",
        "@types/websocket": "^0.0.37",
        "@types/xml2js": "^0.4.2",
        "@types/xregexp": "^3.0.29",
        "azure-arm-resource": "^3.0.0-preview",
        "glob": "^7.1.3",
        "gulp": "^3.9.1",
        "gulp-chmod": "^2.0.0",
        "gulp-decompress": "^2.0.1",
        "gulp-download": "^0.0.1",
        "gulp-filter": "^5.1.0",
        "mocha": "^5.2.0",
        "mocha-junit-reporter": "^1.18.0",
        "tslint": "^5.7.0",
        "tslint-microsoft-contrib": "5.2.1",
        "typescript": "^3.1.3",
        "vscode": "^1.0.0",
        "vscode-azureextensiondev": "^0.1.1",
        "vsce": "^1.37.5"
    },
    "dependencies": {
        "azure-arm-cosmosdb": "^1.1.2",
        "azure-arm-sb": "^2.3.0-preview",
        "azure-arm-storage": "^4.0.0",
        "azure-arm-website": "^5.3.0",
        "clipboardy": "^1.2.2",
        "extract-zip": "^1.6.6",
        "fs-extra": "^4.0.2",
        "ms-rest-azure": "^2.3.1",
        "opn": "^5.2.0",
        "portfinder": "^1.0.13",
        "ps-tree": "^1.1.1",
        "request-promise": "^4.2.2",
        "semver": "^5.5.0",
<<<<<<< HEAD
        "vscode-azureappservice": "^0.25.5",
=======
        "vscode-azureappservice": "^0.25.6",
>>>>>>> 6a32654a
        "vscode-azureextensionui": "^0.19.0",
        "vscode-azurekudu": "^0.1.8",
        "vscode-nls": "^4.0.0",
        "websocket": "^1.0.25",
        "xml2js": "^0.4.19",
        "xregexp": "^4.0.0"
    },
    "extensionDependencies": [
        "ms-vscode.azure-account"
    ]
}<|MERGE_RESOLUTION|>--- conflicted
+++ resolved
@@ -59,15 +59,12 @@
         "onCommand:azureFunctions.deleteProxy",
         "onCommand:azureFunctions.uninstallFuncCoreTools",
         "onCommand:azureFunctions.installOrUpdateFuncCoreTools",
-<<<<<<< HEAD
         "onCommand:azureFunctions.viewDeploymentLogs",
         "onCommand:azureFunctions.redeploy",
         "onCommand:azureFunctions.disconnectRepo",
         "onCommand:appService.ConnectToGithub",
-=======
         "onCommand:azureFunctions.createSlot",
         "onCommand:azureFunctions.swapSlot",
->>>>>>> 6a32654a
         "workspaceContains:local.settings.json",
         "workspaceContains:host.json",
         "onView:azureFunctionsExplorer"
@@ -250,7 +247,6 @@
                 "category": "Azure Functions"
             },
             {
-<<<<<<< HEAD
                 "command": "azureFunctions.redeploy",
                 "title": "%azFunc.redeploy%",
                 "category": "Azure Functions"
@@ -272,7 +268,9 @@
             {
                 "command": "azureFunctions.disconnectRepo",
                 "title": "%azFunc.disconnectRepo%",
-=======
+                "category": "Azure Functions"
+            },
+            {
                 "command": "azureFunctions.createSlot",
                 "title": "%azFunc.createSlot%",
                 "category": "Azure Functions"
@@ -280,7 +278,6 @@
             {
                 "command": "azureFunctions.swapSlot",
                 "title": "%azFunc.swapSlot%",
->>>>>>> 6a32654a
                 "category": "Azure Functions"
             }
         ],
@@ -824,11 +821,7 @@
         "ps-tree": "^1.1.1",
         "request-promise": "^4.2.2",
         "semver": "^5.5.0",
-<<<<<<< HEAD
-        "vscode-azureappservice": "^0.25.5",
-=======
         "vscode-azureappservice": "^0.25.6",
->>>>>>> 6a32654a
         "vscode-azureextensionui": "^0.19.0",
         "vscode-azurekudu": "^0.1.8",
         "vscode-nls": "^4.0.0",
