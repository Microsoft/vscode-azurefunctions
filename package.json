--- conflicted
+++ resolved
@@ -2,11 +2,7 @@
     "name": "vscode-azurefunctions",
     "displayName": "Azure Functions",
     "description": "%azureFunctions.description%",
-<<<<<<< HEAD
-    "version": "1.0.3-alpha",
-=======
     "version": "1.1.0",
->>>>>>> 4ccef4ec
     "publisher": "ms-azuretools",
     "icon": "resources/azure-functions.png",
     "aiKey": "AIF-d9b70cd4-b9f9-4d70-929b-a071c400b217",
