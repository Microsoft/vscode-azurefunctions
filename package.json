{
    "name": "vscode-azurefunctions",
    "displayName": "Azure Functions",
    "description": "%extension.description%",
    "version": "0.6.1",
    "publisher": "ms-azuretools",
    "icon": "resources/azure-functions.png",
    "aiKey": "AIF-d9b70cd4-b9f9-4d70-929b-a071c400b217",
    "engines": {
        "vscode": "^1.20.0"
    },
    "repository": {
        "type": "git",
        "url": "https://github.com/Microsoft/vscode-azurefunctions"
    },
    "galleryBanner": {
        "color": "#0072c6",
        "theme": "dark"
    },
    "homepage": "https://github.com/Microsoft/vscode-azurefunctions/blob/master/README.md",
    "license": "SEE LICENSE IN LICENSE.md",
    "categories": [
        "Azure"
    ],
    "keywords": [
        "Azure",
        "Functions",
        "multi-root ready"
    ],
    "preview": true,
    "activationEvents": [
        "onCommand:azureFunctions.refresh",
        "onCommand:azureFunctions.loadMore",
        "onCommand:azureFunctions.createNewProject",
        "onCommand:azureFunctions.createFunction",
        "onCommand:azureFunctions.createFunctionApp",
        "onCommand:azureFunctions.openInPortal",
        "onCommand:azureFunctions.startFunctionApp",
        "onCommand:azureFunctions.stopFunctionApp",
        "onCommand:azureFunctions.restartFunctionApp",
        "onCommand:azureFunctions.deleteFunctionApp",
        "onCommand:azureFunctions.copyFunctionUrl",
        "onCommand:azureFunctions.deleteFunction",
        "onCommand:azureFunctions.deploy",
        "onCommand:azureFunctions.configureDeploymentSource",
        "onCommand:azureFunctions.debugFunctionAppOnAzure",
        "onCommand:azureFunctions.appSettings.add",
        "onCommand:azureFunctions.appSettings.edit",
        "onCommand:azureFunctions.appSettings.rename",
        "onCommand:azureFunctions.appSettings.delete",
        "onCommand:azureFunctions.pickProcess",
        "onCommand:azureFunctions.installDotnetTemplates",
        "onCommand:azureFunctions.uninstallDotnetTemplates",
        "onCommand:azureFunctions.startStreamingLogs",
        "onCommand:azureFunctions.stopStreamingLogs",
        "onView:azureFunctionsExplorer"
    ],
    "main": "./out/src/extension",
    "contributes": {
        "commands": [
            {
                "command": "azureFunctions.refresh",
                "title": "%azFunc.refresh%",
                "category": "Azure Functions",
                "icon": {
                    "light": "resources/light/Refresh.svg",
                    "dark": "resources/dark/Refresh.svg"
                }
            },
            {
                "command": "azureFunctions.loadMore",
                "title": "%azFunc.loadMore%",
                "category": "Azure Functions"
            },
            {
                "command": "azureFunctions.createNewProject",
                "title": "%azFunc.createNewProject%",
                "category": "Azure Functions",
                "icon": {
                    "light": "resources/light/CreateNewProject.svg",
                    "dark": "resources/dark/CreateNewProject.svg"
                }
            },
            {
                "command": "azureFunctions.createFunction",
                "title": "%azFunc.createFunction%",
                "category": "Azure Functions",
                "icon": {
                    "light": "resources/light/AddFunction.svg",
                    "dark": "resources/dark/AddFunction.svg"
                }
            },
            {
                "command": "azureFunctions.createFunctionApp",
                "title": "%azFunc.createFunctionApp%",
                "category": "Azure Functions"
            },
            {
                "command": "azureFunctions.openInPortal",
                "title": "%azFunc.openInPortal%",
                "category": "Azure Functions"
            },
            {
                "command": "azureFunctions.startFunctionApp",
                "title": "%azFunc.startFunctionApp%",
                "category": "Azure Functions"
            },
            {
                "command": "azureFunctions.stopFunctionApp",
                "title": "%azFunc.stopFunctionApp%",
                "category": "Azure Functions"
            },
            {
                "command": "azureFunctions.restartFunctionApp",
                "title": "%azFunc.restartFunctionApp%",
                "category": "Azure Functions"
            },
            {
                "command": "azureFunctions.deleteFunctionApp",
                "title": "%azFunc.deleteFunctionApp%",
                "category": "Azure Functions"
            },
            {
                "command": "azureFunctions.deploy",
                "title": "%azFunc.deploy%",
                "category": "Azure Functions",
                "icon": {
                    "light": "resources/light/Deploy.svg",
                    "dark": "resources/dark/Deploy.svg"
                }
            },
            {
                "command": "azureFunctions.configureDeploymentSource",
                "title": "%azFunc.configureDeploymentSource%",
                "category": "Azure Functions"
            },
            {
                "command": "azureFunctions.debugFunctionAppOnAzure",
                "title": "%azFunc.debugFunctionAppOnAzure%",
                "category": "Azure Functions"
            },
            {
                "command": "azureFunctions.copyFunctionUrl",
                "title": "%azFunc.copyFunctionUrl%",
                "category": "Azure Functions"
            },
            {
                "command": "azureFunctions.deleteFunction",
                "title": "%azFunc.deleteFunction%",
                "category": "Azure Functions"
            },
            {
                "command": "azureFunctions.appSettings.add",
                "title": "%azFunc.appSettings.add%",
                "category": "Azure Functions"
            },
            {
                "command": "azureFunctions.appSettings.edit",
                "title": "%azFunc.appSettings.edit%",
                "category": "Azure Functions"
            },
            {
                "command": "azureFunctions.appSettings.rename",
                "title": "%azFunc.appSettings.rename%",
                "category": "Azure Functions"
            },
            {
                "command": "azureFunctions.appSettings.delete",
                "title": "%azFunc.appSettings.delete%",
                "category": "Azure Functions"
            },
            {
                "command": "azureFunctions.pickProcess",
                "title": "%azFunc.pickProcess%",
                "category": "Azure Functions"
            },
            {
                "command": "azureFunctions.installDotnetTemplates",
                "title": "%azFunc.installDotnetTemplates%",
                "category": "Azure Functions"
            },
            {
                "command": "azureFunctions.uninstallDotnetTemplates",
                "title": "%azFunc.uninstallDotnetTemplates%",
                "category": "Azure Functions"
            },
            {
                "command": "azureFunctions.startStreamingLogs",
                "title": "%azFunc.startStreamingLogs%",
                "category": "Azure Functions"
            },
            {
                "command": "azureFunctions.stopStreamingLogs",
                "title": "%azFunc.stopStreamingLogs%",
                "category": "Azure Functions"
            }
        ],
        "views": {
            "explorer": [
                {
                    "id": "azureFunctionsExplorer",
                    "name": "Azure Functions",
                    "when": "config.azureFunctions.showExplorer == true"
                }
            ]
        },
        "menus": {
            "view/title": [
                {
                    "command": "azureFunctions.createNewProject",
                    "when": "view == azureFunctionsExplorer",
                    "group": "navigation@1"
                },
                {
                    "command": "azureFunctions.createFunction",
                    "when": "view == azureFunctionsExplorer",
                    "group": "navigation@2"
                },
                {
                    "command": "azureFunctions.deploy",
                    "when": "view == azureFunctionsExplorer",
                    "group": "navigation@3"
                },
                {
                    "command": "azureFunctions.refresh",
                    "when": "view == azureFunctionsExplorer",
                    "group": "navigation@3"
                }
            ],
            "view/item/context": [
                {
                    "command": "azureFunctions.createFunctionApp",
                    "when": "view == azureFunctionsExplorer && viewItem == azureextensionui.azureSubscription",
                    "group": "1@1"
                },
                {
                    "command": "azureFunctions.openInPortal",
                    "when": "view == azureFunctionsExplorer && viewItem == azureextensionui.azureSubscription",
                    "group": "2@1"
                },
                {
                    "command": "azureFunctions.refresh",
                    "when": "view == azureFunctionsExplorer && viewItem == azureextensionui.azureSubscription",
                    "group": "3@1"
                },
                {
                    "command": "azureFunctions.openInPortal",
                    "when": "view == azureFunctionsExplorer && viewItem == azFuncFunctionApp",
                    "group": "1@1"
                },
                {
                    "command": "azureFunctions.startFunctionApp",
                    "when": "view == azureFunctionsExplorer && viewItem == azFuncFunctionApp",
                    "group": "2@1"
                },
                {
                    "command": "azureFunctions.stopFunctionApp",
                    "when": "view == azureFunctionsExplorer && viewItem == azFuncFunctionApp",
                    "group": "2@2"
                },
                {
                    "command": "azureFunctions.restartFunctionApp",
                    "when": "view == azureFunctionsExplorer && viewItem == azFuncFunctionApp",
                    "group": "2@3"
                },
                {
                    "command": "azureFunctions.deleteFunctionApp",
                    "when": "view == azureFunctionsExplorer && viewItem == azFuncFunctionApp",
                    "group": "2@4"
                },
                {
                    "command": "azureFunctions.configureDeploymentSource",
                    "when": "view == azureFunctionsExplorer && viewItem == azFuncFunctionApp",
                    "group": "3@1"
                },
                {
                    "command": "azureFunctions.startStreamingLogs",
                    "when": "view == azureFunctionsExplorer && viewItem == azFuncFunctionApp",
                    "group": "4@1"
                },
                {
                    "command": "azureFunctions.stopStreamingLogs",
                    "when": "view == azureFunctionsExplorer && viewItem == azFuncFunctionApp",
                    "group": "4@2"
                },
                {
                    "command": "azureFunctions.debugFunctionAppOnAzure",
                    "when": "view == azureFunctionsExplorer && viewItem == azFuncFunctionApp && config.azureFunctions.enableRemoteDebugging == true",
                    "group": "5@1"
                },
                {
                    "command": "azureFunctions.refresh",
                    "when": "view == azureFunctionsExplorer && viewItem == azFuncFunctionApp",
                    "group": "6@1"
                },
                {
                    "command": "azureFunctions.refresh",
                    "when": "view == azureFunctionsExplorer && viewItem == azFuncFunctions",
                    "group": "1@1"
                },
                {
                    "command": "azureFunctions.copyFunctionUrl",
                    "when": "view == azureFunctionsExplorer && viewItem == azFuncFunction",
                    "group": "1@1"
                },
                {
                    "command": "azureFunctions.deleteFunction",
                    "when": "view == azureFunctionsExplorer && viewItem == azFuncFunction",
                    "group": "2@1"
                },
                {
                    "command": "azureFunctions.startStreamingLogs",
                    "when": "view == azureFunctionsExplorer && viewItem == azFuncFunction",
                    "group": "3@1"
                },
                {
                    "command": "azureFunctions.stopStreamingLogs",
                    "when": "view == azureFunctionsExplorer && viewItem == azFuncFunction",
                    "group": "3@2"
                },
                {
                    "command": "azureFunctions.appSettings.add",
                    "when": "view == azureFunctionsExplorer && viewItem == applicationSettings",
                    "group": "1@1"
                },
                {
                    "command": "azureFunctions.refresh",
                    "when": "view == azureFunctionsExplorer && viewItem == applicationSettings",
                    "group": "2@1"
                },
                {
                    "command": "azureFunctions.appSettings.edit",
                    "when": "view == azureFunctionsExplorer && viewItem == applicationSettingItem",
                    "group": "1@1"
                },
                {
                    "command": "azureFunctions.appSettings.rename",
                    "when": "view == azureFunctionsExplorer && viewItem == applicationSettingItem",
                    "group": "1@2"
                },
                {
                    "command": "azureFunctions.appSettings.delete",
                    "when": "view == azureFunctionsExplorer && viewItem == applicationSettingItem",
                    "group": "1@3"
                }
            ],
            "explorer/context": [
                {
                    "command": "azureFunctions.deploy",
                    "when": "explorerResourceIsFolder == true",
                    "group": "zzz_@1"
                }
            ],
            "commandPalette": [
                {
                    "command": "azureFunctions.refresh",
                    "when": "never"
                },
                {
                    "command": "azureFunctions.loadMore",
                    "when": "never"
                },
                {
                    "command": "azureFunctions.pickProcess",
                    "when": "never"
                },
                {
                    "command": "azureFunctions.debugFunctionAppOnAzure",
                    "when": "config.azureFunctions.enableRemoteDebugging == true"
                }
            ]
        },
        "jsonValidation": [
            {
                "fileMatch": "/function.json",
                "url": "http://json.schemastore.org/function"
            },
            {
                "fileMatch": "/host.json",
                "url": "http://json.schemastore.org/host"
            },
            {
                "fileMatch": "/proxies.json",
                "url": "http://json.schemastore.org/proxies"
            }
        ],
        "configuration": [
            {
                "title": "Azure Functions",
                "properties": {
                    "azureFunctions.showExplorer": {
                        "type": "boolean",
                        "default": true,
                        "description": "%azFunc.showExplorerDescription%"
                    },
                    "azureFunctions.templateFilter": {
                        "scope": "resource",
                        "type": "string",
                        "default": "Verified",
                        "enum": [
                            "Verified",
                            "Core",
                            "All"
                        ],
                        "description": "%azFunc.templateFilterDescription%"
                    },
                    "azureFunctions.zipGlobPattern": {
                        "scope": "resource",
                        "type": "string",
                        "default": "**/*",
                        "description": "Defines which files in the workspace to deploy. This applies to Zip deploy only, has no effect on other deployment methods."
                    },
                    "azureFunctions.zipIgnorePattern": {
                        "scope": "resource",
                        "type": "string",
                        "default": "",
                        "description": "Defines which files in the workspace to ignore for Zip deploy. This applies to Zip deploy only, has no effect on other deployment methods."
                    },
                    "azureFunctions.projectRuntime": {
                        "scope": "resource",
                        "type": "string",
                        "enum": [
                            "~1",
                            "beta"
                        ],
                        "description": "%azFunc.projectRuntimeDescription%"
                    },
                    "azureFunctions.projectLanguage": {
                        "scope": "resource",
                        "type": "string",
                        "enum": [
                            "Bash",
                            "Batch",
                            "C#",
                            "C#Script",
                            "F#Script",
                            "Java",
                            "JavaScript",
                            "PHP",
                            "PowerShell",
                            "Python",
                            "TypeScript"
                        ],
                        "description": "%azFunc.projectLanguageDescription%"
                    },
                    "azureFunctions.deploySubpath": {
                        "scope": "resource",
                        "type": "string",
                        "description": "%azFunc.deploySubpathDescription%"
                    },
                    "azureFunctions.showCoreToolsWarning": {
                        "type": "boolean",
                        "description": "%azFunc.showCoreToolsWarningDescription%",
                        "default": true
                    },
                    "azureFunctions.show64BitWarning": {
                        "type": "boolean",
                        "description": "%azFunc.show64BitWarningDescription%",
                        "default": true
                    },
                    "azureFunctions.enableRemoteDebugging": {
                        "type": "boolean",
                        "description": "%azFunc.enableRemoteDebugging%",
                        "default": false
                    }
                }
            }
        ]
    },
    "scripts": {
        "vscode:prepublish": "tsc -p ./",
        "compile": "tsc -watch -p ./",
        "lint": "tslint --project tsconfig.json -e src/*.d.ts -t verbose",
        "postinstall": "node ./node_modules/vscode/bin/install"
    },
    "devDependencies": {
        "@types/clipboardy": "^1.1.0",
        "@types/fs-extra": "^4.0.3",
        "@types/mocha": "^2.2.32",
        "@types/node": "^8.0.28",
        "@types/request": "2.0.7",
        "@types/request-promise": "4.1.38",
        "@types/semver": "^5.5.0",
        "@types/websocket": "^0.0.37",
        "@types/xml2js": "^0.4.2",
        "@types/xregexp": "^3.0.29",
        "gulp": "^3.9.1",
        "gulp-decompress": "^2.0.1",
        "gulp-download": "^0.0.1",
        "mocha": "^2.3.3",
        "tslint": "^5.7.0",
        "tslint-microsoft-contrib": "5.0.1",
        "typescript": "^2.0.3",
        "vscode": "^1.0.0"
    },
    "dependencies": {
        "azure-arm-cosmosdb": "^1.0.0-preview",
        "azure-arm-resource": "^3.0.0-preview",
        "azure-arm-storage": "^3.1.0",
        "azure-arm-website": "^1.0.0-preview",
        "clipboardy": "^1.2.2",
        "fs-extra": "^4.0.2",
        "ms-rest": "^2.2.2",
        "ms-rest-azure": "^2.3.1",
        "opn": "^5.2.0",
        "portfinder": "^1.0.13",
        "ps-node": "^0.1.6",
        "request-promise": "^4.2.2",
        "semver": "^5.5.0",
<<<<<<< HEAD
        "vscode-azureappservice": "^0.10.0",
        "vscode-azureextensionui": "^0.7.1",
=======
        "vscode-azureappservice": "~0.9.0",
        "vscode-azureextensionui": "~0.7.1",
>>>>>>> 6f676c5c
        "vscode-azurekudu": "~0.1.4",
        "vscode-extension-telemetry": "^0.0.10",
        "vscode-nls": "^2.0.2",
        "websocket": "^1.0.25",
        "xml2js": "^0.4.19",
        "xregexp": "^4.0.0"
    },
    "extensionDependencies": [
        "ms-vscode.azure-account"
    ]
}<|MERGE_RESOLUTION|>--- conflicted
+++ resolved
@@ -507,13 +507,8 @@
         "ps-node": "^0.1.6",
         "request-promise": "^4.2.2",
         "semver": "^5.5.0",
-<<<<<<< HEAD
         "vscode-azureappservice": "^0.10.0",
         "vscode-azureextensionui": "^0.7.1",
-=======
-        "vscode-azureappservice": "~0.9.0",
-        "vscode-azureextensionui": "~0.7.1",
->>>>>>> 6f676c5c
         "vscode-azurekudu": "~0.1.4",
         "vscode-extension-telemetry": "^0.0.10",
         "vscode-nls": "^2.0.2",
