--- conflicted
+++ resolved
@@ -972,13 +972,8 @@
         "ps-tree": "^1.1.1",
         "request-promise": "^4.2.4",
         "semver": "^5.7.0",
-<<<<<<< HEAD
         "vscode-azureappservice": "^0.43.1",
         "vscode-azureextensionui": "^0.27.0",
-=======
-        "vscode-azureappservice": "^0.43.0",
-        "vscode-azureextensionui": "^0.26.3",
->>>>>>> 7b722892
         "vscode-azurekudu": "^0.1.8",
         "vscode-nls": "^4.1.0",
         "websocket": "^1.0.25",
