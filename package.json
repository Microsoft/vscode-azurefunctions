{
    "name": "vscode-azurefunctions",
    "displayName": "Azure Functions",
    "description": "%extension.description%",
    "version": "0.18.2-alpha",
    "publisher": "ms-azuretools",
    "icon": "resources/azure-functions.png",
    "aiKey": "AIF-d9b70cd4-b9f9-4d70-929b-a071c400b217",
    "engines": {
        "vscode": "^1.31.0"
    },
    "repository": {
        "type": "git",
        "url": "https://github.com/Microsoft/vscode-azurefunctions"
    },
    "galleryBanner": {
        "color": "#0072c6",
        "theme": "dark"
    },
    "homepage": "https://github.com/Microsoft/vscode-azurefunctions/blob/master/README.md",
    "license": "SEE LICENSE IN LICENSE.md",
    "categories": [
        "Azure"
    ],
    "keywords": [
        "Azure",
        "Functions",
        "serverless",
        "multi-root ready"
    ],
    "preview": true,
    "activationEvents": [
        "onCommand:azureFunctions.refresh",
        "onCommand:azureFunctions.loadMore",
        "onCommand:azureFunctions.createNewProject",
        "onCommand:azureFunctions.initProjectForVSCode",
        "onCommand:azureFunctions.createFunction",
        "onCommand:azureFunctions.createFunctionApp",
        "onCommand:azureFunctions.createFunctionAppAdvanced",
        "onCommand:azureFunctions.openInPortal",
        "onCommand:azureFunctions.startFunctionApp",
        "onCommand:azureFunctions.stopFunctionApp",
        "onCommand:azureFunctions.restartFunctionApp",
        "onCommand:azureFunctions.deleteFunctionApp",
        "onCommand:azureFunctions.copyFunctionUrl",
        "onCommand:azureFunctions.executeFunction",
        "onCommand:azureFunctions.viewProperties",
        "onCommand:azureFunctions.deleteFunction",
        "onCommand:azureFunctions.deploy",
        "onCommand:azureFunctions.configureDeploymentSource",
        "onCommand:azureFunctions.startRemoteDebug",
        "onCommand:azureFunctions.startJavaRemoteDebug",
        "onCommand:azureFunctions.appSettings.add",
        "onCommand:azureFunctions.appSettings.download",
        "onCommand:azureFunctions.appSettings.upload",
        "onCommand:azureFunctions.appSettings.edit",
        "onCommand:azureFunctions.appSettings.rename",
        "onCommand:azureFunctions.appSettings.delete",
        "onCommand:azureFunctions.appSettings.encrypt",
        "onCommand:azureFunctions.appSettings.decrypt",
        "onCommand:azureFunctions.appSettings.toggleSlotSetting",
        "onCommand:azureFunctions.pickProcess",
        "onCommand:azureFunctions.startStreamingLogs",
        "onCommand:azureFunctions.stopStreamingLogs",
        "onCommand:azureFunctions.deleteProxy",
        "onCommand:azureFunctions.uninstallFuncCoreTools",
        "onCommand:azureFunctions.installOrUpdateFuncCoreTools",
        "onCommand:azureFunctions.viewDeploymentLogs",
        "onCommand:azureFunctions.redeploy",
        "onCommand:azureFunctions.viewCommitInGitHub",
        "onCommand:azureFunctions.disconnectRepo",
        "onCommand:azureFunctions.connectToGitHub",
        "onCommand:azureFunctions.createSlot",
        "onCommand:azureFunctions.swapSlot",
        "onCommand:azureFunctions.addBinding",
        "onCommand:azureFunctions.setAzureWebJobsStorage",
        "workspaceContains:host.json",
        "workspaceContains:*/host.json",
        "onView:azFuncTree",
        "onDebugInitialConfigurations"
    ],
    "main": "./main.js",
    "contributes": {
        "commands": [
            {
                "command": "azureFunctions.selectSubscriptions",
                "title": "Select Subscriptions...",
                "icon": {
                    "light": "resources/light/filter.svg",
                    "dark": "resources/dark/filter.svg"
                }
            },
            {
                "command": "azureFunctions.refresh",
                "title": "%azFunc.refresh%",
                "category": "Azure Functions",
                "icon": {
                    "light": "resources/light/Refresh.svg",
                    "dark": "resources/dark/Refresh.svg"
                }
            },
            {
                "command": "azureFunctions.loadMore",
                "title": "%azFunc.loadMore%",
                "category": "Azure Functions"
            },
            {
                "command": "azureFunctions.createNewProject",
                "title": "%azFunc.createNewProject%",
                "category": "Azure Functions",
                "icon": {
                    "light": "resources/light/CreateNewProject.svg",
                    "dark": "resources/dark/CreateNewProject.svg"
                }
            },
            {
                "command": "azureFunctions.initProjectForVSCode",
                "title": "%azFunc.initProjectForVSCode%",
                "category": "Azure Functions"
            },
            {
                "command": "azureFunctions.createFunction",
                "title": "%azFunc.createFunction%",
                "category": "Azure Functions",
                "icon": {
                    "light": "resources/light/AddFunction.svg",
                    "dark": "resources/dark/AddFunction.svg"
                }
            },
            {
                "command": "azureFunctions.createFunctionApp",
                "title": "%azFunc.createFunctionApp%",
                "category": "Azure Functions"
            },
            {
                "command": "azureFunctions.createFunctionAppAdvanced",
                "title": "%azFunc.createFunctionAppAdvanced%",
                "category": "Azure Functions"
            },
            {
                "command": "azureFunctions.openInPortal",
                "title": "%azFunc.openInPortal%",
                "category": "Azure Functions"
            },
            {
                "command": "azureFunctions.startFunctionApp",
                "title": "%azFunc.startFunctionApp%",
                "category": "Azure Functions"
            },
            {
                "command": "azureFunctions.stopFunctionApp",
                "title": "%azFunc.stopFunctionApp%",
                "category": "Azure Functions"
            },
            {
                "command": "azureFunctions.restartFunctionApp",
                "title": "%azFunc.restartFunctionApp%",
                "category": "Azure Functions"
            },
            {
                "command": "azureFunctions.deleteFunctionApp",
                "title": "%azFunc.deleteFunctionApp%",
                "category": "Azure Functions"
            },
            {
                "command": "azureFunctions.deploy",
                "title": "%azFunc.deploy%",
                "category": "Azure Functions",
                "icon": {
                    "light": "resources/light/Deploy.svg",
                    "dark": "resources/dark/Deploy.svg"
                }
            },
            {
                "command": "azureFunctions.configureDeploymentSource",
                "title": "%azFunc.configureDeploymentSource%",
                "category": "Azure Functions"
            },
            {
                "command": "azureFunctions.startRemoteDebug",
                "title": "%azFunc.startRemoteDebug%",
                "category": "Azure Functions"
            },
            {
                "command": "azureFunctions.startJavaRemoteDebug",
                "title": "%azFunc.startJavaRemoteDebug%",
                "category": "Azure Functions"
            },
            {
                "command": "azureFunctions.copyFunctionUrl",
                "title": "%azFunc.copyFunctionUrl%",
                "category": "Azure Functions"
            },
            {
                "command": "azureFunctions.executeFunction",
                "title": "%azFunc.executeFunction%",
                "category": "Azure Functions"
            },
            {
                "command": "azureFunctions.viewProperties",
                "title": "%azFunc.viewProperties%",
                "category": "Azure Functions"
            },
            {
                "command": "azureFunctions.deleteFunction",
                "title": "%azFunc.deleteFunction%",
                "category": "Azure Functions"
            },
            {
                "command": "azureFunctions.appSettings.add",
                "title": "%azFunc.appSettings.add%",
                "category": "Azure Functions"
            },
            {
                "command": "azureFunctions.appSettings.download",
                "title": "%azFunc.appSettings.download%",
                "category": "Azure Functions"
            },
            {
                "command": "azureFunctions.appSettings.upload",
                "title": "%azFunc.appSettings.upload%",
                "category": "Azure Functions"
            },
            {
                "command": "azureFunctions.appSettings.edit",
                "title": "%azFunc.appSettings.edit%",
                "category": "Azure Functions"
            },
            {
                "command": "azureFunctions.appSettings.rename",
                "title": "%azFunc.appSettings.rename%",
                "category": "Azure Functions"
            },
            {
                "command": "azureFunctions.appSettings.delete",
                "title": "%azFunc.appSettings.delete%",
                "category": "Azure Functions"
            },
            {
                "command": "azureFunctions.appSettings.encrypt",
                "title": "%azFunc.appSettings.encrypt%",
                "category": "Azure Functions"
            },
            {
                "command": "azureFunctions.appSettings.decrypt",
                "title": "%azFunc.appSettings.decrypt%",
                "category": "Azure Functions"
            },
            {
                "command": "azureFunctions.appSettings.toggleSlotSetting",
                "title": "%azFunc.appSettings.toggleSlotSetting%",
                "category": "Azure Functions"
            },
            {
                "command": "azureFunctions.pickProcess",
                "title": "%azFunc.pickProcess%",
                "category": "Azure Functions"
            },
            {
                "command": "azureFunctions.startStreamingLogs",
                "title": "%azFunc.startStreamingLogs%",
                "category": "Azure Functions"
            },
            {
                "command": "azureFunctions.stopStreamingLogs",
                "title": "%azFunc.stopStreamingLogs%",
                "category": "Azure Functions"
            },
            {
                "command": "azureFunctions.deleteProxy",
                "title": "%azFunc.deleteProxy%",
                "category": "Azure Functions"
            },
            {
                "command": "azureFunctions.uninstallFuncCoreTools",
                "title": "%azFunc.uninstallFuncCoreTools%",
                "category": "Azure Functions"
            },
            {
                "command": "azureFunctions.installOrUpdateFuncCoreTools",
                "title": "%azFunc.installOrUpdateFuncCoreTools%",
                "category": "Azure Functions"
            },
            {
                "command": "azureFunctions.redeploy",
                "title": "%azFunc.redeploy%",
                "category": "Azure Functions"
            },
            {
                "command": "azureFunctions.viewDeploymentLogs",
                "title": "%azFunc.viewDeploymentLogs%",
                "category": "Azure Functions",
                "icon": {
                    "light": "resources/light/Log_16x.svg",
                    "dark": "resources/dark/Log_16x.svg"
                }
            },
            {
                "command": "azureFunctions.viewCommitInGitHub",
                "title": "%azFunc.viewCommitInGitHub%",
                "category": "Azure Functions"
            },
            {
                "command": "azureFunctions.connectToGitHub",
                "title": "%azFunc.ConnectToGitHub%",
                "category": "Azure Functions"
            },
            {
                "command": "azureFunctions.disconnectRepo",
                "title": "%azFunc.disconnectRepo%",
                "category": "Azure Functions"
            },
            {
                "command": "azureFunctions.createSlot",
                "title": "%azFunc.createSlot%",
                "category": "Azure Functions"
            },
            {
                "command": "azureFunctions.swapSlot",
                "title": "%azFunc.swapSlot%",
                "category": "Azure Functions"
            },
            {
                "command": "azureFunctions.toggleAppSettingVisibility",
                "title": "%azFunc.toggleAppSettingVisibility%",
                "category": "Azure Functions",
                "icon": {
                    "light": "resources/light/Visible.svg",
                    "dark": "resources/dark/Visible.svg"
                }
            },
            {
                "command": "azureFunctions.addBinding",
                "title": "%azFunc.addBinding%",
                "category": "Azure Functions"
            },
            {
                "command": "azureFunctions.setAzureWebJobsStorage",
                "title": "%azFunc.setAzureWebJobsStorage%",
                "category": "Azure Functions"
            }
        ],
        "viewsContainers": {
            "activitybar": [
                {
                    "id": "azure",
                    "title": "Azure",
                    "icon": "resources/azure.svg"
                }
            ]
        },
        "views": {
            "azure": [
                {
                    "id": "azFuncTree",
                    "name": "Functions",
                    "when": "config.azureFunctions.showExplorer == true"
                }
            ]
        },
        "menus": {
            "view/title": [
                {
                    "command": "azureFunctions.createNewProject",
                    "when": "view == azFuncTree",
                    "group": "navigation@1"
                },
                {
                    "command": "azureFunctions.createFunction",
                    "when": "view == azFuncTree",
                    "group": "navigation@2"
                },
                {
                    "command": "azureFunctions.deploy",
                    "when": "view == azFuncTree",
                    "group": "navigation@3"
                },
                {
                    "command": "azureFunctions.refresh",
                    "when": "view == azFuncTree",
                    "group": "navigation@3"
                }
            ],
            "view/item/context": [
                {
                    "command": "azureFunctions.selectSubscriptions",
                    "when": "view == azFuncTree && viewItem == azureextensionui.azureSubscription",
                    "group": "inline"
                },
                {
                    "command": "azureFunctions.createFunctionApp",
                    "when": "view == azFuncTree && viewItem == azureextensionui.azureSubscription",
                    "group": "1@1"
                },
                {
                    "command": "azureFunctions.createFunctionAppAdvanced",
                    "when": "view == azFuncTree && viewItem == azureextensionui.azureSubscription",
                    "group": "1@2"
                },
                {
                    "command": "azureFunctions.openInPortal",
                    "when": "view == azFuncTree && viewItem == azureextensionui.azureSubscription",
                    "group": "2@1"
                },
                {
                    "command": "azureFunctions.refresh",
                    "when": "view == azFuncTree && viewItem == azureextensionui.azureSubscription",
                    "group": "3@1"
                },
                {
                    "command": "azureFunctions.openInPortal",
                    "when": "view == azFuncTree && viewItem == azFuncProductionSlot",
                    "group": "1@1"
                },
                {
                    "command": "azureFunctions.startFunctionApp",
                    "when": "view == azFuncTree && viewItem =~ /^azFunc(Production|)Slot$/",
                    "group": "2@1"
                },
                {
                    "command": "azureFunctions.stopFunctionApp",
                    "when": "view == azFuncTree && viewItem =~ /^azFunc(Production|)Slot$/",
                    "group": "2@2"
                },
                {
                    "command": "azureFunctions.restartFunctionApp",
                    "when": "view == azFuncTree && viewItem =~ /^azFunc(Production|)Slot$/",
                    "group": "2@3"
                },
                {
                    "command": "azureFunctions.swapSlot",
                    "when": "view == azFuncTree && viewItem == azFuncSlot",
                    "group": "2@4"
                },
                {
                    "command": "azureFunctions.deleteFunctionApp",
                    "when": "view == azFuncTree && viewItem =~ /^azFunc(Production|)Slot$/",
                    "group": "2@5"
                },
                {
                    "command": "azureFunctions.deploy",
                    "when": "view == azFuncTree && viewItem =~ /^azFunc(Production|)Slot$/",
                    "group": "3@1"
                },
                {
                    "command": "azureFunctions.configureDeploymentSource",
                    "when": "view == azFuncTree && viewItem =~ /^azFunc(Production|)Slot$/",
                    "group": "3@2"
                },
                {
                    "command": "azureFunctions.startStreamingLogs",
                    "when": "view == azFuncTree && viewItem =~ /^azFunc(Production|)Slot$/",
                    "group": "4@1"
                },
                {
                    "command": "azureFunctions.stopStreamingLogs",
                    "when": "view == azFuncTree && viewItem =~ /^azFunc(Production|)Slot$/",
                    "group": "4@2"
                },
                {
                    "command": "azureFunctions.startRemoteDebug",
                    "when": "view == azFuncTree && viewItem =~ /^azFunc(Production|)Slot$/ && config.azureFunctions.enableRemoteDebugging == true",
                    "group": "5@1"
                },
                {
                    "command": "azureFunctions.startJavaRemoteDebug",
                    "when": "view == azFuncTree && viewItem =~ /^azFunc(Production|)Slot$/ && config.azureFunctions.enableJavaRemoteDebugging == true",
                    "group": "5@2"
                },
                {
                    "command": "azureFunctions.viewProperties",
                    "when": "view == azFuncTree && viewItem =~ /^azFunc(Production|)Slot$/",
                    "group": "6@1"
                },
                {
                    "command": "azureFunctions.refresh",
                    "when": "view == azFuncTree && viewItem =~ /^azFunc(Production|)Slot$/",
                    "group": "6@2"
                },
                {
                    "command": "azureFunctions.createSlot",
                    "when": "view == azFuncTree && viewItem == azFuncSlots",
                    "group": "1@1"
                },
                {
                    "command": "azureFunctions.refresh",
                    "when": "view == azFuncTree && viewItem == azFuncSlots",
                    "group": "2@1"
                },
                {
                    "command": "azureFunctions.refresh",
                    "when": "view == azFuncTree && viewItem =~ /Functions;/i",
                    "group": "1@1"
                },
                {
                    "command": "azureFunctions.copyFunctionUrl",
                    "when": "view == azFuncTree && viewItem =~ /Function;Http;/i",
                    "group": "1@1"
                },
                {
                    "command": "azureFunctions.executeFunction",
                    "when": "view == azFuncTree && viewItem =~ /Function;Timer;/i",
                    "group": "1@1"
                },
                {
                    "command": "azureFunctions.deleteFunction",
                    "when": "view == azFuncTree && viewItem =~ /Remote;ReadWrite;Function;/i",
                    "group": "2@1"
                },
                {
                    "command": "azureFunctions.startStreamingLogs",
                    "when": "view == azFuncTree && viewItem =~ /Remote;.*;Function;/i",
                    "group": "3@1"
                },
                {
                    "command": "azureFunctions.stopStreamingLogs",
                    "when": "view == azFuncTree && viewItem =~ /Remote;.*;Function;/i",
                    "group": "3@2"
                },
                {
                    "command": "azureFunctions.viewProperties",
                    "when": "view == azFuncTree && viewItem =~ /Remote;.*;Function;/i",
                    "group": "4@1"
                },
                {
                    "command": "azureFunctions.viewProperties",
                    "when": "view == azFuncTree && viewItem =~ /Remote;.*;Binding;/i",
                    "group": "1@1"
                },
                {
                    "command": "azureFunctions.appSettings.add",
                    "when": "view == azFuncTree && viewItem == applicationSettings",
                    "group": "1@1"
                },
                {
                    "command": "azureFunctions.appSettings.download",
                    "when": "view == azFuncTree && viewItem == applicationSettings",
                    "group": "1@2"
                },
                {
                    "command": "azureFunctions.appSettings.upload",
                    "when": "view == azFuncTree && viewItem == applicationSettings",
                    "group": "1@3"
                },
                {
                    "command": "azureFunctions.refresh",
                    "when": "view == azFuncTree && viewItem == applicationSettings",
                    "group": "2@1"
                },
                {
                    "command": "azureFunctions.appSettings.edit",
                    "when": "view == azFuncTree && viewItem == applicationSettingItem",
                    "group": "1@1"
                },
                {
                    "command": "azureFunctions.appSettings.rename",
                    "when": "view == azFuncTree && viewItem == applicationSettingItem",
                    "group": "1@2"
                },
                {
                    "command": "azureFunctions.appSettings.delete",
                    "when": "view == azFuncTree && viewItem == applicationSettingItem",
                    "group": "1@3"
                },
                {
                    "command": "azureFunctions.appSettings.toggleSlotSetting",
                    "when": "view == azFuncTree && viewItem == applicationSettingItem && config.azureFunctions.enableSlots == true",
                    "group": "1@4"
                },
                {
                    "command": "azureFunctions.toggleAppSettingVisibility",
                    "when": "view == azFuncTree && viewItem == applicationSettingItem",
                    "group": "inline"
                },
                {
                    "command": "azureFunctions.refresh",
                    "when": "view == azFuncTree && viewItem == azFuncProxies",
                    "group": "1@1"
                },
                {
                    "command": "azureFunctions.deleteProxy",
                    "when": "view == azFuncTree && viewItem == azFuncProxy",
                    "group": "1@1"
                },
                {
                    "command": "azureFunctions.disconnectRepo",
                    "when": "view == azFuncTree && viewItem == deploymentsConnected",
                    "group": "1@2"
                },
                {
                    "command": "azureFunctions.refresh",
                    "when": "view == azFuncTree && viewItem =~ /^deployments(C|Unc)onnected$/",
                    "group": "2@1"
                },
                {
                    "command": "azureFunctions.redeploy",
                    "when": "view == azFuncTree && viewItem =~ /^deployment//",
                    "group": "1@1"
                },
                {
                    "command": "azureFunctions.openInPortal",
                    "when": "view == azFuncTree && viewItem =~ /^deployment//",
                    "group": "1@2"
                },
                {
                    "command": "azureFunctions.viewCommitInGitHub",
                    "when": "view == azFuncTree && viewItem == deployment/github",
                    "group": "1@3"
                },
                {
                    "command": "azureFunctions.viewDeploymentLogs",
                    "when": "view == azFuncTree && viewItem =~ /^deployment//",
                    "group": "inline"
                },
                {
                    "command": "azureFunctions.addBinding",
                    "when": "view == azFuncTree && viewItem =~ /Local;ReadWrite;Bindings;/i"
                }
            ],
            "explorer/context": [
                {
                    "command": "azureFunctions.deploy",
                    "when": "explorerResourceIsFolder == true",
                    "group": "zzz_azuretools_deploy@2"
                },
                {
                    "command": "azureFunctions.appSettings.decrypt",
                    "when": "resourceFilename==local.settings.json",
                    "group": "zzz_appSettings@1"
                },
                {
                    "command": "azureFunctions.appSettings.encrypt",
                    "when": "resourceFilename==local.settings.json",
                    "group": "zzz_appSettings@2"
                },
                {
                    "command": "azureFunctions.addBinding",
                    "when": "resourceFilename==function.json",
                    "group": "zzz_binding@1"
                }
            ],
            "commandPalette": [
                {
                    "command": "azureFunctions.selectSubscriptions",
                    "when": "never"
                },
                {
                    "command": "azureFunctions.refresh",
                    "when": "never"
                },
                {
                    "command": "azureFunctions.loadMore",
                    "when": "never"
                },
                {
                    "command": "azureFunctions.pickProcess",
                    "when": "never"
                },
                {
                    "command": "azureFunctions.startRemoteDebug",
                    "when": "config.azureFunctions.enableRemoteDebugging == true"
                },
                {
                    "command": "azureFunctions.startJavaRemoteDebug",
                    "when": "config.azureFunctions.enableJavaRemoteDebugging == true"
                },
                {
                    "command": "azureFunctions.createSlot",
                    "when": "config.azureFunctions.enableSlots == true"
                },
                {
                    "command": "azureFunctions.swapSlot",
                    "when": "config.azureFunctions.enableSlots == true"
                },
                {
                    "command": "azureFunctions.toggleAppSettingVisibility",
                    "when": "never"
                }
            ],
            "editor/context": [
                {
                    "command": "azureFunctions.addBinding",
                    "when": "resourceFilename==function.json",
                    "group": "zzz_binding@1"
                }
            ]
        },
        "jsonValidation": [
            {
                "fileMatch": "/function.json",
                "url": "http://json.schemastore.org/function"
            },
            {
                "fileMatch": "/host.json",
                "url": "http://json.schemastore.org/host"
            },
            {
                "fileMatch": "/proxies.json",
                "url": "http://json.schemastore.org/proxies"
            }
        ],
        "taskDefinitions": [
            {
                "type": "func",
                "required": [
                    "command"
                ],
                "properties": {
                    "command": {
                        "type": "string"
                    }
                }
            }
        ],
        "problemPatterns": [
            {
                "name": "func",
                "kind": "file",
                "regexp": "^.*Missing.*AzureWebJobsStorage.*(local.settings.json).*$",
                "file": 1,
                "message": 0
            }
        ],
        "problemMatchers": [
            {
                "name": "func-watch",
                "label": "%azFunc.problemMatchers.funcWatch.label%",
                "owner": "Azure Functions",
                "source": "func",
                "applyTo": "allDocuments",
                "fileLocation": [
                    "relative",
                    "${workspaceFolder}"
                ],
                "pattern": "$func",
                "background": {
                    "activeOnStart": true,
                    "beginsPattern": "^.*(Job host stopped|signaling restart).*$",
                    "endsPattern": "^.*Host lock lease acquired by instance ID.*$"
                },
                "severity": "error"
            }
        ],
        "keybindings": [
            {
                "command": "workbench.view.extension.azure",
                "key": "ctrl+shift+a",
                "mac": "cmd+shift+a"
            }
        ],
        "configuration": [
            {
                "title": "Azure Functions",
                "properties": {
                    "azureFunctions.showExplorer": {
                        "type": "boolean",
                        "default": true,
                        "description": "%azFunc.showExplorerDescription%"
                    },
                    "azureFunctions.templateFilter": {
                        "scope": "resource",
                        "type": "string",
                        "default": "Verified",
                        "enum": [
                            "Verified",
                            "Core",
                            "All"
                        ],
                        "description": "%azFunc.templateFilterDescription%"
                    },
                    "azureFunctions.projectRuntime": {
                        "scope": "resource",
                        "type": "string",
                        "enum": [
                            "~1",
                            "~2",
                            "beta"
                        ],
                        "description": "%azFunc.projectRuntimeDescription%",
                        "enumDescriptions": [
                            "%azFunc.projectRuntime.v1Description%",
                            "%azFunc.projectRuntime.v2Description%",
                            "%azFunc.projectRuntime.betaDescription%"
                        ]
                    },
                    "azureFunctions.projectLanguage": {
                        "scope": "resource",
                        "type": "string",
                        "enum": [
                            "Bash",
                            "Batch",
                            "C#",
                            "F#",
                            "C#Script",
                            "F#Script",
                            "Java",
                            "JavaScript",
                            "PHP",
                            "PowerShell",
                            "Python",
                            "TypeScript"
                        ],
                        "description": "%azFunc.projectLanguageDescription%",
                        "enumDescriptions": [
                            "%azFunc.projectLanguage.previewDescription%",
                            "%azFunc.projectLanguage.previewDescription%",
                            "",
                            "",
                            "%azFunc.projectLanguage.previewDescription%",
                            "%azFunc.projectLanguage.previewDescription%",
                            "",
                            "",
                            "%azFunc.projectLanguage.previewDescription%",
                            "%azFunc.projectLanguage.previewDescription%",
                            "",
                            ""
                        ]
                    },
                    "azureFunctions.deploySubpath": {
                        "scope": "resource",
                        "type": "string",
                        "description": "%azFunc.deploySubpathDescription%"
                    },
                    "azureFunctions.projectSubpath": {
                        "scope": "resource",
                        "type": "string",
                        "description": "%azFunc.projectSubpathDescription%"
                    },
                    "azureFunctions.showCoreToolsWarning": {
                        "type": "boolean",
                        "description": "%azFunc.showCoreToolsWarningDescription%",
                        "default": true
                    },
                    "azureFunctions.showMultiCoreToolsWarning": {
                        "type": "boolean",
                        "description": "%azFunc.showMultiCoreToolsWarningDescription%",
                        "default": true
                    },
                    "azureFunctions.show64BitWarning": {
                        "type": "boolean",
                        "description": "%azFunc.show64BitWarningDescription%",
                        "default": true
                    },
                    "azureFunctions.enableRemoteDebugging": {
                        "type": "boolean",
                        "description": "%azFunc.enableRemoteDebugging%",
                        "default": false
                    },
                    "azureFunctions.enableJavaRemoteDebugging": {
                        "type": "boolean",
                        "description": "%azFunc.enableJavaRemoteDebugging%",
                        "default": false
                    },
                    "azureFunctions.showProjectWarning": {
                        "type": "boolean",
                        "description": "%azFunc.showProjectWarningDescription%",
                        "default": true
                    },
                    "azureFunctions.showDebugConfigWarning": {
                        "type": "boolean",
                        "description": "%azFunc.showDebugConfigWarningDescription%",
                        "default": true
                    },
                    "azureFunctions.showJavaDeployConfigWarning": {
                        "type": "boolean",
                        "description": "%azFunc.showJavaDeployConfigWarningDescription%",
                        "default": true
                    },
                    "azureFunctions.showPythonVenvWarning": {
                        "type": "boolean",
                        "description": "%azFunc.showPythonVenvWarningDescription%",
                        "default": true
                    },
                    "azureFunctions.showDeploySubpathWarning": {
                        "type": "boolean",
                        "description": "%azFunc.showDeploySubpathWarningDescription%",
                        "default": true
                    },
                    "azureFunctions.showTargetFrameworkWarning": {
                        "type": "boolean",
                        "description": "%azFunc.showTargetFrameworkWarningDescription%",
                        "default": true
                    },
                    "azureFunctions.pickProcessTimeout": {
                        "type": "integer",
                        "description": "%azFunc.pickProcessTimeoutDescription%",
                        "default": 60
                    },
                    "azureFunctions.templateVersion": {
                        "type": "string",
                        "description": "%azFunc.templateVersion%"
                    },
                    "azureFunctions.projectOpenBehavior": {
                        "type": "string",
                        "enum": [
                            "AddToWorkspace",
                            "OpenInNewWindow",
                            "OpenInCurrentWindow"
                        ],
                        "description": "%azFunc.projectOpenBehaviorDescription%"
                    },
                    "azureFunctions.preDeployTask": {
                        "scope": "resource",
                        "type": "string",
                        "description": "%azFunc.preDeployTaskDescription%"
                    },
                    "azureFunctions.pythonVenv": {
                        "scope": "resource",
                        "type": "string",
                        "description": "%azFunc.pythonVenvDescription%"
                    },
                    "azureFunctions.createPythonVenv": {
                        "type": "boolean",
                        "description": "%azFunc.createPythonVenv%",
                        "default": true
                    },
                    "azureFunctions.enableSlots": {
                        "type": "boolean",
                        "description": "%azFunc.enableSlotsDescription%",
                        "default": false
                    },
                    "azureFunctions.scmDoBuildDuringDeployment": {
                        "scope": "resource",
                        "type": "boolean",
                        "description": "%azFunc.scmDoBuildDuringDeploymentDescription%"
                    },
                    "azureFunctions.enableOutputTimestamps": {
                        "type": "boolean",
                        "description": "%azFunc.enableOutputTimestamps%"
                    }
                }
            }
        ]
    },
    "scripts": {
        "vscode:prepublish": "npm run webpack-prod",
        "build": "tsc -p ./",
        "compile": "tsc -watch -p ./",
        "package": "vsce package",
        "lint": "tslint --project tsconfig.json -e src/*.d.ts -t verbose",
        "postinstall": "node ./node_modules/vscode/bin/install",
        "pretest": "npm run webpack-prod",
        "test": "gulp test",
        "webpack": "npm run build && gulp webpack-dev",
        "webpack-prod": "npm run build && gulp webpack-prod",
        "webpack-profile": "webpack --profile --json --mode production > webpack-stats.json && echo Use http://webpack.github.io/analyse to analyze the stats"
    },
    "devDependencies": {
        "@types/fs-extra": "^4.0.9",
        "@types/glob": "^7.1.1",
        "@types/gulp": "^4.0.6",
        "@types/gulp-filter": "^3.0.33",
        "@types/mocha": "^5.2.7",
        "@types/node": "^10.0.0",
        "@types/ps-tree": "^1.1.0",
        "@types/request": "2.0.7",
        "@types/request-promise": "4.1.38",
        "@types/semver": "^5.5.0",
        "@types/websocket": "^0.0.37",
        "@types/xml2js": "^0.4.4",
        "@types/xregexp": "^3.0.30",
        "azure-arm-resource": "^3.0.0-preview",
        "copy-webpack-plugin": "^4.6.0",
        "gulp": "^4.0.2",
        "gulp-chmod": "^2.0.0",
        "gulp-decompress": "^2.0.1",
        "gulp-filter": "^5.1.0",
        "mocha": "^5.2.0",
        "mocha-junit-reporter": "^1.23.1",
        "mocha-multi-reporters": "^1.1.7",
        "ts-node": "^7.0.1",
        "tslint": "^5.19.0",
        "tslint-microsoft-contrib": "^6.2.0",
        "typescript": "^3.6.2",
        "vinyl-buffer": "^1.0.1",
        "vinyl-source-stream": "^2.0.0",
        "vsce": "^1.66.0",
        "vscode": "^1.1.36",
        "vscode-azureextensiondev": "^0.2.3",
        "webpack": "^4.39.3",
        "webpack-cli": "^3.3.7"
    },
    "dependencies": {
        "azure-arm-appinsights": "^2.1.0",
        "azure-arm-cosmosdb": "^1.1.2",
        "azure-arm-eventhub": "^3.2.0",
        "azure-arm-sb": "^2.3.0-preview",
        "azure-arm-storage": "^4.0.0",
        "azure-arm-website": "^5.3.0",
        "azure-storage": "^2.10.3",
        "extract-zip": "^1.6.6",
        "fs-extra": "^4.0.2",
        "ms-rest": "^2.5.3",
        "ms-rest-azure": "^2.3.1",
        "opn": "^6.0.0",
        "portfinder": "^1.0.23",
        "ps-tree": "^1.1.1",
        "request-promise": "^4.2.4",
<<<<<<< HEAD
        "semver": "^5.7.0",
        "vscode-azureappservice": "^0.43.4",
        "vscode-azureextensionui": "^0.27.0",
=======
        "semver": "^5.7.1",
        "vscode-azureappservice": "^0.46.0",
        "vscode-azureextensionui": "^0.28.1",
>>>>>>> 7f031a84
        "vscode-azurekudu": "^0.1.8",
        "vscode-nls": "^4.1.1",
        "websocket": "^1.0.29",
        "xml2js": "^0.4.19",
        "xregexp": "^4.0.0"
    },
    "extensionDependencies": [
        "ms-vscode.azure-account"
    ]
}<|MERGE_RESOLUTION|>--- conflicted
+++ resolved
@@ -996,15 +996,9 @@
         "portfinder": "^1.0.23",
         "ps-tree": "^1.1.1",
         "request-promise": "^4.2.4",
-<<<<<<< HEAD
-        "semver": "^5.7.0",
-        "vscode-azureappservice": "^0.43.4",
-        "vscode-azureextensionui": "^0.27.0",
-=======
         "semver": "^5.7.1",
         "vscode-azureappservice": "^0.46.0",
         "vscode-azureextensionui": "^0.28.1",
->>>>>>> 7f031a84
         "vscode-azurekudu": "^0.1.8",
         "vscode-nls": "^4.1.1",
         "websocket": "^1.0.29",
