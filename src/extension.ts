/*---------------------------------------------------------------------------------------------
 *  Copyright (c) Microsoft Corporation. All rights reserved.
 *  Licensed under the MIT License. See License.txt in the project root for license information.
 *--------------------------------------------------------------------------------------------*/

'use strict';

import * as vscode from 'vscode';
import { AppSettingsTreeItem, AppSettingTreeItem, registerAppServiceExtensionVariables } from 'vscode-azureappservice';
import { AzExtParentTreeItem, AzExtTreeDataProvider, AzExtTreeItem, AzureTreeItem, AzureUserInput, callWithTelemetryAndErrorHandling, createApiProvider, createTelemetryReporter, IActionContext, registerCommand, registerEvent, registerUIExtensionVariables } from 'vscode-azureextensionui';
// tslint:disable-next-line:no-submodule-imports
import { AzureExtensionApiProvider } from 'vscode-azureextensionui/api';
import { addBinding } from './commands/addBinding/addBinding';
import { decryptLocalSettings } from './commands/appSettings/decryptLocalSettings';
import { downloadAppSettings } from './commands/appSettings/downloadAppSettings';
import { encryptLocalSettings } from './commands/appSettings/encryptLocalSettings';
import { setAzureWebJobsStorage } from './commands/appSettings/setAzureWebJobsStorage';
import { toggleSlotSetting } from './commands/appSettings/toggleSlotSetting';
import { uploadAppSettings } from './commands/appSettings/uploadAppSettings';
import { configureDeploymentSource } from './commands/configureDeploymentSource';
import { copyFunctionUrl } from './commands/copyFunctionUrl';
import { createChildNode } from './commands/createChildNode';
import { createFunction } from './commands/createFunction/createFunction';
import { runPostFunctionCreateStepsFromCache } from './commands/createFunction/FunctionCreateStepBase';
import { createFunctionApp } from './commands/createFunctionApp';
import { createNewProject } from './commands/createNewProject/createNewProject';
import { createSlot } from './commands/createSlot';
import { deleteNode } from './commands/deleteNode';
import { deploy } from './commands/deploy/deploy';
import { connectToGitHub } from './commands/deployments/connectToGitHub';
import { disconnectRepo } from './commands/deployments/disconnectRepo';
import { redeployDeployment } from './commands/deployments/redeployDeployment';
import { viewCommitInGitHub } from './commands/deployments/viewCommitInGitHub';
import { viewDeploymentLogs } from './commands/deployments/viewDeploymentLogs';
import { editAppSetting } from './commands/editAppSetting';
import { executeFunction } from './commands/executeFunction';
import { initProjectForVSCode } from './commands/initProjectForVSCode/initProjectForVSCode';
import { startStreamingLogs } from './commands/logstream/startStreamingLogs';
import { stopStreamingLogs } from './commands/logstream/stopStreamingLogs';
import { openInPortal } from './commands/openInPortal';
import { pickFuncProcess } from './commands/pickFuncProcess';
import { remoteDebugFunctionApp } from './commands/remoteDebugFunctionApp';
import { renameAppSetting } from './commands/renameAppSetting';
import { restartFunctionApp } from './commands/restartFunctionApp';
import { startFunctionApp } from './commands/startFunctionApp';
import { stopFunctionApp } from './commands/stopFunctionApp';
import { swapSlot } from './commands/swapSlot';
import { func } from './constants';
import { FuncTaskProvider } from './debug/FuncTaskProvider';
import { JavaDebugProvider } from './debug/JavaDebugProvider';
import { NodeDebugProvider } from './debug/NodeDebugProvider';
import { PowerShellDebugProvider } from './debug/PowerShellDebugProvider';
import { PythonDebugProvider } from './debug/PythonDebugProvider';
import { ext } from './extensionVariables';
import { registerFuncHostTaskEvents } from './funcCoreTools/funcHostTask';
import { installOrUpdateFuncCoreTools } from './funcCoreTools/installOrUpdateFuncCoreTools';
import { uninstallFuncCoreTools } from './funcCoreTools/uninstallFuncCoreTools';
import { validateFuncCoreToolsIsLatest } from './funcCoreTools/validateFuncCoreToolsIsLatest';
import { getTemplateProvider } from './templates/TemplateProvider';
import { AzureAccountTreeItemWithProjects } from './tree/AzureAccountTreeItemWithProjects';
import { ProductionSlotTreeItem } from './tree/ProductionSlotTreeItem';
import { ProxyTreeItem } from './tree/ProxyTreeItem';
import { verifyVSCodeConfigOnActivate } from './vsCodeConfig/verifyVSCodeConfigOnActivate';

export async function activateInternal(context: vscode.ExtensionContext, perfStats: { loadStartTime: number; loadEndTime: number }): Promise<AzureExtensionApiProvider> {
    ext.context = context;
    ext.reporter = createTelemetryReporter(context);
    ext.outputChannel = vscode.window.createOutputChannel('Azure Functions');
    context.subscriptions.push(ext.outputChannel);
    ext.ui = new AzureUserInput(context.globalState);

    registerUIExtensionVariables(ext);
    registerAppServiceExtensionVariables(ext);

    await callWithTelemetryAndErrorHandling('azureFunctions.activate', async (activateContext: IActionContext) => {
        activateContext.telemetry.properties.isActivationEvent = 'true';
        activateContext.telemetry.measurements.mainFileLoad = (perfStats.loadEndTime - perfStats.loadStartTime) / 1000;

        runPostFunctionCreateStepsFromCache();

        // tslint:disable-next-line:no-floating-promises
        validateFuncCoreToolsIsLatest();

        ext.azureAccountTreeItem = new AzureAccountTreeItemWithProjects();
        context.subscriptions.push(ext.azureAccountTreeItem);
        ext.tree = new AzExtTreeDataProvider(ext.azureAccountTreeItem, 'azureFunctions.loadMore');
        context.subscriptions.push(vscode.window.createTreeView('azureFunctionsExplorer', { treeDataProvider: ext.tree }));

        const validateEventId: string = 'azureFunctions.validateFunctionProjects';
        // tslint:disable-next-line:no-floating-promises
        callWithTelemetryAndErrorHandling(validateEventId, async (actionContext: IActionContext) => {
            await verifyVSCodeConfigOnActivate(actionContext, vscode.workspace.workspaceFolders);
        });
        registerEvent(validateEventId, vscode.workspace.onDidChangeWorkspaceFolders, async (actionContext: IActionContext, event: vscode.WorkspaceFoldersChangeEvent) => {
            await verifyVSCodeConfigOnActivate(actionContext, event.added);
        });

        ext.templateProviderTask = getTemplateProvider();

        registerCommand('azureFunctions.selectSubscriptions', () => vscode.commands.executeCommand('azure-account.selectSubscriptions'));
        registerCommand('azureFunctions.refresh', async (_actionContext: IActionContext, node?: AzureTreeItem) => await ext.tree.refresh(node));
        registerCommand('azureFunctions.pickProcess', pickFuncProcess);
        registerCommand('azureFunctions.loadMore', async (actionContext: IActionContext, node: AzureTreeItem) => await ext.tree.loadMore(node, actionContext));
        registerCommand('azureFunctions.openInPortal', openInPortal);
        registerCommand('azureFunctions.createFunction', createFunction);
        registerCommand('azureFunctions.createNewProject', createNewProject);
        registerCommand('azureFunctions.initProjectForVSCode', initProjectForVSCode);
        registerCommand('azureFunctions.createFunctionApp', createFunctionApp);
        registerCommand('azureFunctions.startFunctionApp', startFunctionApp);
        registerCommand('azureFunctions.stopFunctionApp', stopFunctionApp);
        registerCommand('azureFunctions.restartFunctionApp', restartFunctionApp);
        registerCommand('azureFunctions.deleteFunctionApp', async (actionContext: IActionContext, node?: AzExtTreeItem) => await deleteNode(actionContext, ProductionSlotTreeItem.contextValue, node));
        registerCommand('azureFunctions.deploy', deploy);
        registerCommand('azureFunctions.configureDeploymentSource', configureDeploymentSource);
        registerCommand('azureFunctions.copyFunctionUrl', copyFunctionUrl);
        registerCommand('azureFunctions.executeFunction', executeFunction);
        registerCommand('azureFunctions.startStreamingLogs', startStreamingLogs);
        registerCommand('azureFunctions.stopStreamingLogs', stopStreamingLogs);
        registerCommand('azureFunctions.deleteFunction', async (actionContext: IActionContext, node?: AzExtTreeItem) => await deleteNode(actionContext, /^azFuncFunction(Http|Timer|)$/i, node));
        registerCommand('azureFunctions.appSettings.add', async (actionContext: IActionContext, node?: AzExtParentTreeItem) => await createChildNode(actionContext, AppSettingsTreeItem.contextValue, node));
        registerCommand('azureFunctions.appSettings.download', downloadAppSettings);
        registerCommand('azureFunctions.appSettings.upload', uploadAppSettings);
        registerCommand('azureFunctions.appSettings.edit', editAppSetting);
        registerCommand('azureFunctions.appSettings.rename', renameAppSetting);
        registerCommand('azureFunctions.appSettings.decrypt', decryptLocalSettings);
        registerCommand('azureFunctions.appSettings.encrypt', encryptLocalSettings);
        registerCommand('azureFunctions.appSettings.delete', async (actionContext: IActionContext, node?: AzExtTreeItem) => await deleteNode(actionContext, AppSettingTreeItem.contextValue, node));
        registerCommand('azureFunctions.appSettings.toggleSlotSetting', toggleSlotSetting);
        registerCommand('azureFunctions.debugFunctionAppOnAzure', remoteDebugFunctionApp);
        registerCommand('azureFunctions.deleteProxy', async (actionContext: IActionContext, node?: AzExtTreeItem) => await deleteNode(actionContext, ProxyTreeItem.contextValue, node));
        registerCommand('azureFunctions.installOrUpdateFuncCoreTools', installOrUpdateFuncCoreTools);
        registerCommand('azureFunctions.uninstallFuncCoreTools', uninstallFuncCoreTools);
        registerCommand('azureFunctions.redeploy', redeployDeployment);
        registerCommand('azureFunctions.viewDeploymentLogs', viewDeploymentLogs);
        registerCommand('azureFunctions.viewCommitInGitHub', viewCommitInGitHub);
        registerCommand('azureFunctions.connectToGitHub', connectToGitHub);
        registerCommand('azureFunctions.disconnectRepo', disconnectRepo);
        registerCommand('azureFunctions.swapSlot', swapSlot);
        registerCommand('azureFunctions.addBinding', addBinding);
        registerCommand('azureFunctions.setAzureWebJobsStorage', setAzureWebJobsStorage);
<<<<<<< HEAD
        registerCommand('azureFunctions.createSlot', createSlot);
        registerCommand('azureFunctions.toggleAppSettingVisibility', async (node: AppSettingTreeItem) => { await node.toggleValueVisibility(); }, 250);
=======
        registerCommand('azureFunctions.createSlot', async (actionContext: IActionContext, node?: AzExtParentTreeItem) => await createChildNode(actionContext, SlotsTreeItem.contextValue, node));
        registerCommand('azureFunctions.toggleAppSettingVisibility', async (_actionContext: IActionContext, node: AppSettingTreeItem) => { await node.toggleValueVisibility(); }, 250);
>>>>>>> 2577a975
        registerFuncHostTaskEvents();

        const nodeDebugProvider: NodeDebugProvider = new NodeDebugProvider();
        const pythonDebugProvider: PythonDebugProvider = new PythonDebugProvider();
        const javaDebugProvider: JavaDebugProvider = new JavaDebugProvider();
        const powershellDebugProvider: PowerShellDebugProvider = new PowerShellDebugProvider();

        // These don't actually overwrite "node", "python", etc. - they just add to it
        context.subscriptions.push(vscode.debug.registerDebugConfigurationProvider('node', nodeDebugProvider));
        context.subscriptions.push(vscode.debug.registerDebugConfigurationProvider('python', pythonDebugProvider));
        context.subscriptions.push(vscode.debug.registerDebugConfigurationProvider('java', javaDebugProvider));
        context.subscriptions.push(vscode.debug.registerDebugConfigurationProvider('PowerShell', powershellDebugProvider));
        context.subscriptions.push(vscode.workspace.registerTaskProvider(func, new FuncTaskProvider(nodeDebugProvider, pythonDebugProvider, javaDebugProvider, powershellDebugProvider)));
    });

    return createApiProvider([]);
}

// tslint:disable-next-line:no-empty
export function deactivateInternal(): void {
}<|MERGE_RESOLUTION|>--- conflicted
+++ resolved
@@ -138,13 +138,8 @@
         registerCommand('azureFunctions.swapSlot', swapSlot);
         registerCommand('azureFunctions.addBinding', addBinding);
         registerCommand('azureFunctions.setAzureWebJobsStorage', setAzureWebJobsStorage);
-<<<<<<< HEAD
         registerCommand('azureFunctions.createSlot', createSlot);
-        registerCommand('azureFunctions.toggleAppSettingVisibility', async (node: AppSettingTreeItem) => { await node.toggleValueVisibility(); }, 250);
-=======
-        registerCommand('azureFunctions.createSlot', async (actionContext: IActionContext, node?: AzExtParentTreeItem) => await createChildNode(actionContext, SlotsTreeItem.contextValue, node));
         registerCommand('azureFunctions.toggleAppSettingVisibility', async (_actionContext: IActionContext, node: AppSettingTreeItem) => { await node.toggleValueVisibility(); }, 250);
->>>>>>> 2577a975
         registerFuncHostTaskEvents();
 
         const nodeDebugProvider: NodeDebugProvider = new NodeDebugProvider();
