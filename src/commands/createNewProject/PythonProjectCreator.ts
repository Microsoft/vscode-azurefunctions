--- conflicted
+++ resolved
@@ -70,13 +70,10 @@
     }
 
     public async getTasksJson(): Promise<{}> {
-<<<<<<< HEAD
         // setting the deploySubpath to the result of the 'funcPack' task included below
         this.deploySubpath = `${path.basename(this.functionAppPath)}.zip`;
-=======
         // func host task requires this
         await makeVenvDebuggable(this.functionAppPath);
->>>>>>> 327a05de
         return {
             version: '2.0.0',
             tasks: [
