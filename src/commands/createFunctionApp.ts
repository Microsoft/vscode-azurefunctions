--- conflicted
+++ resolved
@@ -3,17 +3,10 @@
  *  Licensed under the MIT License. See License.txt in the project root for license information.
  *--------------------------------------------------------------------------------------------*/
 
-<<<<<<< HEAD
-import { AzureParentTreeItem, IActionContext, SubscriptionTreeItem } from 'vscode-azureextensionui';
-import { ext } from '../extensionVariables';
-import { ProductionSlotTreeItem } from '../tree/ProductionSlotTreeItem';
-import { nodeUtils } from '../utils/nodeUtils';
-=======
 import { AzureParentTreeItem, AzureTreeItem, IActionContext } from 'vscode-azureextensionui';
 import { ext } from '../extensionVariables';
 import { localize } from '../localize';
 import { SubscriptionTreeItem } from '../tree/SubscriptionTreeItem';
->>>>>>> 2577a975
 
 export async function createFunctionApp(context: IActionContext, subscription?: AzureParentTreeItem | string, newResourceGroupName?: string): Promise<string> {
     let node: AzureParentTreeItem | undefined;
@@ -28,12 +21,6 @@
         node = subscription;
     }
 
-<<<<<<< HEAD
-    const funcAppNode: ProductionSlotTreeItem = <ProductionSlotTreeItem>(await node.createChild({ actionContext: this, resourceGroup }));
-    funcAppNode.showCreatedOutput();
-
-=======
     const funcAppNode: AzureTreeItem = await node.createChild(Object.assign(context, { newResourceGroupName }));
->>>>>>> 2577a975
     return funcAppNode.fullId;
 }